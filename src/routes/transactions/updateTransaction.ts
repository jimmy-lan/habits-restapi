--- conflicted
+++ resolved
@@ -31,10 +31,10 @@
   }
   oldProperty.amount -= oldAmountChange;
   newProperty.amount += newAmountChange;
-  if (oldProperty.amountInStock) {
+  if (oldProperty.amountInStock !== undefined) {
     oldProperty.amountInStock += oldAmountChange;
   }
-  if (newProperty.amountInStock) {
+  if (newProperty.amountInStock !== undefined) {
     newProperty.amountInStock -= newAmountChange;
   }
   await oldProperty.save({ session });
@@ -80,10 +80,7 @@
       .equals("0")
       .not()
       .isString(),
-<<<<<<< HEAD
     body("propertyId").optional().isMongoId(),
-=======
->>>>>>> 68378aec
   ],
   validateRequest,
   async (req: Request, res: Response<ResBody>) => {
